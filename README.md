--- conflicted
+++ resolved
@@ -23,14 +23,8 @@
 ## Installation
 To get started with YOLOv9, clone this repository and install the required dependencies:
 ```shell
-<<<<<<< HEAD
-git clone git@github.com:WongKinYiu/yolo.git
-cd yolo
-=======
 git clone git@github.com:WongKinYiu/YOLO.git
 cd YOLO
-pip install -r requirements.txt
->>>>>>> 70a7f92b
 ```
 - HostPC
   ```shell
